import os
import shutil
from errno import ENOENT, EEXIST
import hashlib
import sys
import tarfile
from os.path import abspath, realpath, join as joinpath
import platform
import re
import six
from conans.util.log import logger


def decode_text(text):
    decoders = ["utf-8", "Windows-1252"]
    for decoder in decoders:
        try:
            return text.decode(decoder)
        except UnicodeDecodeError:
            continue
    logger.warn("can't decode %s" % str(text))
    return text.decode("utf-8", "ignore")  # Ignore not compatible characters



def touch(fname, times=None):
    with open(fname, 'a'):
        os.utime(fname, times)


def delete_empty_dirs(folder):
    for root, _, _ in os.walk(folder, topdown=False):
        try:  # Take advantage that os.rmdir does not delete non-empty dirs
            os.rmdir(root)
        except OSError:
            pass  # not empty


def normalize(text):
    if platform.system() == "Windows":
        return re.sub("\r?\n", "\r\n", text)
    else:
        return text


def md5(content):
    md5alg = hashlib.md5()
    if isinstance(content, bytes):
        tmp = content
    else:
        tmp = content.encode()
    md5alg.update(tmp)
    return md5alg.hexdigest()


def md5sum(file_path):
    return _generic_algorithm_sum(file_path, "md5")


def _generic_algorithm_sum(file_path, algorithm_name):

    with open(file_path, 'rb') as fh:
        m = hashlib.new(algorithm_name)
        while True:
            data = fh.read(8192)
            if not data:
                break
            m.update(data)
        return m.hexdigest()


def save(path, content):
    '''
    Saves a file with given content
    Params:
        path: path to write file to
        load: contents to save in the file
    '''
    try:
        os.makedirs(os.path.dirname(path))
    except:
        pass

    if six.PY3:
        if not isinstance(content, bytes):
            content = bytes(content, "utf-8")
    with open(path, 'wb') as handle:
        handle.write(content)


def save_files(path, files):
    for name, content in list(files.items()):
        save(os.path.join(path, name), content)


def load(path, binary=False):
    '''Loads a file content'''
    with open(path, 'rb') as handle:
        tmp = handle.read()
        return tmp if binary else decode_text(tmp)


def build_files_set(basedir, rel_files):
    '''Builds a file dict keeping the relative path'''
    ret = {}
    for filename in rel_files:
        abs_path = os.path.join(basedir, filename)
<<<<<<< HEAD
        ret[filename] = load(abs_path, binary=True)
=======
        ret[filename] = {
            "contents": load(abs_path),
            "mode": os.stat(abs_path).st_mode
        }
>>>>>>> 89f8b35c

    return ret


def relative_dirs(path):
    ''' Walks a dir and return a list with the relative paths '''
    ret = []
    for dirpath, _, fnames in os.walk(path):
        for filename in fnames:
            tmp = os.path.join(dirpath, filename)
            tmp = tmp[len(path) + 1:]
            ret.append(tmp)
    return ret


def _change_permissions(func, path, exc_info):
    import stat
    if not os.access(path, os.W_OK):
        os.chmod(path, stat.S_IWUSR)
        func(path)
    else:
        raise


def rmdir(path, raise_if_not_exist=False):
    '''Recursive rm of a directory. If dir not exists
    only raise exception if raise_if_not_exist'''
    try:
        shutil.rmtree(path, onerror=_change_permissions)
    except OSError as err:
        if err.errno == ENOENT and not raise_if_not_exist:
            return
        raise


def mkdir(path, raise_if_already_exists=False):
    """Recursive mkdir. If dir already exists
    only raise if raise_if_already_exists"""
    try:
        os.makedirs(path)
    except OSError as err:
        if err.errno == EEXIST and not raise_if_already_exists:
            return
        raise


def path_exists(path, basedir=None):
    """Case sensitive, for windows, optional
    basedir for skip caps check for tmp folders in testing for example (returned always
    in lowercase for some strange reason)"""
    exists = os.path.exists(path)
    if not exists or sys.platform == "linux2":
        return exists

    path = os.path.normpath(path)

    if basedir:
        path = os.path.relpath(path, basedir)
        chunks = path.split(os.sep)
        tmp = basedir
    else:
        chunks = path.split(os.sep)
        tmp = chunks[0]  # Skip unit (c:)
        chunks = chunks[1:]

    for chunk in chunks[0:]:
        tmp = tmp + os.sep
        if chunk and chunk not in os.listdir(tmp):
            return False
        tmp += chunk
    return True


def gzopen_without_timestamps(name, mode="r", fileobj=None, compresslevel=9, **kwargs):
    """ !! Method overrided by laso to pass mtime=0 (!=None) to avoid time.time() was 
        setted in Gzip file causing md5 to change. Not possible using the 
        previous tarfile open because arguments are not passed to GzipFile constructor
    """
    from tarfile import CompressionError, ReadError
    import tarfile

    if mode not in ("r", "w"):
        raise ValueError("mode must be 'r' or 'w'")

    try:
        import gzip
        gzip.GzipFile
    except (ImportError, AttributeError):
        raise CompressionError("gzip module is not available")

    try:
        fileobj = gzip.GzipFile(name, mode, compresslevel, fileobj, mtime=0)
    except OSError:
        if fileobj is not None and mode == 'r':
            raise ReadError("not a gzip file")
        raise

    try:
        t = tarfile.TarFile.taropen(name, mode, fileobj, **kwargs)
    except IOError:
        fileobj.close()
        if mode == 'r':
            raise ReadError("not a gzip file")
        raise
    except:
        fileobj.close()
        raise
    t._extfileobj = False
    return t


def tar_extract(fileobj, destination_dir):
    '''Extract tar file controlling not absolute paths and fixing the routes
    if the tar was zipped in windows'''
    def badpath(path, base):
        # joinpath will ignore base if path is absolute
        return not realpath(abspath(joinpath(base, path))).startswith(base)

    def safemembers(members):
        base = realpath(abspath("."))

        for finfo in members:
            if badpath(finfo.name, base) or finfo.issym() or finfo.islnk():
                continue
            else:
                # Fixes unzip a windows zipped file in linux
                finfo.name = finfo.name.replace("\\", "/")
                yield finfo

    the_tar = tarfile.open(fileobj=fileobj)
    the_tar.extractall(path=destination_dir, members=safemembers(the_tar))
    the_tar.close()<|MERGE_RESOLUTION|>--- conflicted
+++ resolved
@@ -3,12 +3,12 @@
 from errno import ENOENT, EEXIST
 import hashlib
 import sys
-import tarfile
 from os.path import abspath, realpath, join as joinpath
 import platform
 import re
 import six
 from conans.util.log import logger
+import tarfile
 
 
 def decode_text(text):
@@ -22,7 +22,6 @@
     return text.decode("utf-8", "ignore")  # Ignore not compatible characters
 
 
-
 def touch(fname, times=None):
     with open(fname, 'a'):
         os.utime(fname, times)
@@ -105,14 +104,10 @@
     ret = {}
     for filename in rel_files:
         abs_path = os.path.join(basedir, filename)
-<<<<<<< HEAD
-        ret[filename] = load(abs_path, binary=True)
-=======
         ret[filename] = {
-            "contents": load(abs_path),
+            "contents": load(abs_path, binary=True),
             "mode": os.stat(abs_path).st_mode
         }
->>>>>>> 89f8b35c
 
     return ret
 
@@ -187,12 +182,11 @@
 
 
 def gzopen_without_timestamps(name, mode="r", fileobj=None, compresslevel=9, **kwargs):
-    """ !! Method overrided by laso to pass mtime=0 (!=None) to avoid time.time() was 
-        setted in Gzip file causing md5 to change. Not possible using the 
+    """ !! Method overrided by laso to pass mtime=0 (!=None) to avoid time.time() was
+        setted in Gzip file causing md5 to change. Not possible using the
         previous tarfile open because arguments are not passed to GzipFile constructor
     """
     from tarfile import CompressionError, ReadError
-    import tarfile
 
     if mode not in ("r", "w"):
         raise ValueError("mode must be 'r' or 'w'")
