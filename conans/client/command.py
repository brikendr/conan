--- conflicted
+++ resolved
@@ -1149,7 +1149,7 @@
         parser_pupd.add_argument('reference', help='Package recipe reference')
         parser_pupd.add_argument('remote', help='Name of the remote')
 
-<<<<<<< HEAD
+
         list_pref = subparsers.add_parser('list_pref', help='List the package binaries and '
                                                             'its associated remotes')
         list_pref.add_argument('reference', help='Package recipe reference')
@@ -1167,10 +1167,9 @@
                                             "a binary package")
         update_pref.add_argument('package_reference', help='Bianary package reference')
         update_pref.add_argument('remote', help='Name of the remote')
-=======
+
         subparsers.add_parser('clean', help="Clean the list of remotes and all "
                                             "recipe-remote associations")
->>>>>>> 23385d31
 
         args = parser.parse_args(*args)
 
@@ -1203,7 +1202,6 @@
             return self._conan.remote_remove_ref(reference)
         elif args.subcommand == "update_ref":
             return self._conan.remote_update_ref(reference, remote_name)
-<<<<<<< HEAD
         elif args.subcommand == "list_pref":
             refs = self._conan.remote_list_pref(reference)
             self._outputer.remote_ref_list(refs)
@@ -1213,10 +1211,8 @@
             return self._conan.remote_remove_pref(package_reference)
         elif args.subcommand == "update_pref":
             return self._conan.remote_update_pref(package_reference, remote_name)
-=======
         elif args.subcommand == "clean":
             return self._conan.remote_clean()
->>>>>>> 23385d31
 
     def profile(self, *args):
         """ Lists profiles in the '.conan/profiles' folder, or shows profile details.
