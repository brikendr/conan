--- conflicted
+++ resolved
@@ -423,24 +423,16 @@
     def _build_package(self, node, output, keep_build, remotes):
         conanfile = node.conanfile
         # It is necessary to complete the sources of python requires, which might be used
-<<<<<<< HEAD
         python_requires = getattr(conanfile, "python_requires", None)
         if isinstance(python_requires, dict):
             for python_require in conanfile.python_requires.values():
                 assert python_require.ref.revision is not None, \
                     "Installer should receive python_require.ref always"
                 complete_recipe_sources(self._remote_manager, self._cache,
-                                        conanfile, python_require.ref, remotes)
+                                        python_require.conanfile, python_require.ref, remotes)
         else:
             # TODO: implement complete sources for new py_requires
             pass
-=======
-        for python_require in conanfile.python_requires.values():
-            assert python_require.ref.revision is not None, \
-                "Installer should receive python_require.ref always"
-            complete_recipe_sources(self._remote_manager, self._cache,
-                                    python_require.conanfile, python_require.ref, remotes)
->>>>>>> fd80aed3
 
         builder = _PackageBuilder(self._cache, output, self._hook_manager, self._remote_manager)
         pref = builder.build_package(node, keep_build, self._recorder, remotes)
