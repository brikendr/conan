--- conflicted
+++ resolved
@@ -1,10 +1,8 @@
 
 import os
-<<<<<<< HEAD
 import sys
 import re
-=======
->>>>>>> 0e1a608a
+
 import subprocess
 from six.moves.urllib.parse import urlparse, quote_plus, unquote
 from subprocess import CalledProcessError, PIPE, STDOUT
@@ -13,13 +11,9 @@
 from conans.client.tools.env import no_op, environment_append
 from conans.client.tools.files import chdir
 from conans.errors import ConanException
-<<<<<<< HEAD
-from conans.util.files import decode_text, to_file_bytes
 from conans.client.output import ConanOutput
 from conans.model.version import Version
-=======
 from conans.util.files import decode_text, to_file_bytes, walk
->>>>>>> 0e1a608a
 
 
 class SCMBase(object):
