from conans.errors import ConanException, ConanConnectionError


class Uploader(object):

    def __init__(self, requester, output, verify, chunk_size=1000):
        self.chunk_size = chunk_size
        self.output = output
        self.requester = requester
        self.verify = verify

    def post(self, url, content):
        self.output.info("")
        it = upload_in_chunks(content, self.chunk_size, self.output)
        return self.requester.put(url, data=IterableToFileAdapter(it), verify=self.verify)


class Downloader(object):

    def __init__(self, requester, output, verify, chunk_size=1000):
        self.chunk_size = chunk_size
        self.output = output
        self.requester = requester
        self.verify = verify

    def download(self, url):
        ret = b""
        response = self.requester.get(url, stream=True, verify=self.verify)
        if not response.ok:
            raise ConanException("Error %d downloading file %s" % (response.status_code, url))

<<<<<<< HEAD
        total_length = response.headers.get('content-length')

        if total_length is None:  # no content length header
            ret += response.content
        else:
            dl = 0
            total_length = int(total_length)
            last_progress = None
            for data in response.iter_content(chunk_size=1024):
                dl += len(data)
                ret += data
                units = progress_units(dl, total_length)
                if last_progress != units:  # Avoid screen refresh if nothing has change
                    if self.output:
                        print_progress(self.output, units)
                    last_progress = units

        return ret
=======
        try:
            total_length = response.headers.get('content-length')

            if total_length is None:  # no content length header
                ret.append(response.content)
            else:
                dl = 0
                total_length = int(total_length)
                last_progress = None
                for data in response.iter_content(chunk_size=1024):
                    dl += len(data)
                    ret.append(data)
                    units = progress_units(dl, total_length)
                    if last_progress != units:  # Avoid screen refresh if nothing has change
                        if self.output:
                            print_progress(self.output, units)
                        last_progress = units

            return "".join(ret)
        except Exception as e:
            # If this part failed, it means problems with the connection to server
            raise ConanConnectionError("Download failed, check server, possibly try again\n%s"
                                       % str(e))
>>>>>>> 89f8b35c


class upload_in_chunks(object):
    def __init__(self, content, chunksize, output):
        self.totalsize = len(content)
        self.output = output
        self.aprox_chunks = self.totalsize * 1.0 / chunksize
        self.groups = chunker(content, chunksize)

    def __iter__(self):
        last_progress = None
        for index, chunk in enumerate(self.groups):
            if self.aprox_chunks == 0:
                index = self.aprox_chunks

            units = progress_units(index, self.aprox_chunks)
            if last_progress != units:  # Avoid screen refresh if nothing has change
                print_progress(self.output, units)
                last_progress = units
            yield chunk

        print_progress(self.output, progress_units(100, 100))

    def __len__(self):
        return self.totalsize


def chunker(seq, size):
    return (seq[pos:pos + size] for pos in range(0, len(seq), size))


def progress_units(progress, total):
    return int(50 * progress / total)


def print_progress(output, units):
    output.rewrite_line("[%s%s]" % ('=' * units, ' ' * (50 - units)))


class IterableToFileAdapter(object):
    def __init__(self, iterable):
        self.iterator = iter(iterable)
        self.length = len(iterable)

    def read(self, size=-1):  # @UnusedVariable
        return next(self.iterator, b'')

    def __len__(self):
        return self.length

    def __iter__(self):
        return self.iterator.__iter__()<|MERGE_RESOLUTION|>--- conflicted
+++ resolved
@@ -29,26 +29,6 @@
         if not response.ok:
             raise ConanException("Error %d downloading file %s" % (response.status_code, url))
 
-<<<<<<< HEAD
-        total_length = response.headers.get('content-length')
-
-        if total_length is None:  # no content length header
-            ret += response.content
-        else:
-            dl = 0
-            total_length = int(total_length)
-            last_progress = None
-            for data in response.iter_content(chunk_size=1024):
-                dl += len(data)
-                ret += data
-                units = progress_units(dl, total_length)
-                if last_progress != units:  # Avoid screen refresh if nothing has change
-                    if self.output:
-                        print_progress(self.output, units)
-                    last_progress = units
-
-        return ret
-=======
         try:
             total_length = response.headers.get('content-length')
 
@@ -60,19 +40,18 @@
                 last_progress = None
                 for data in response.iter_content(chunk_size=1024):
                     dl += len(data)
-                    ret.append(data)
+                    ret += data
                     units = progress_units(dl, total_length)
                     if last_progress != units:  # Avoid screen refresh if nothing has change
                         if self.output:
                             print_progress(self.output, units)
                         last_progress = units
 
-            return "".join(ret)
+            return ret
         except Exception as e:
             # If this part failed, it means problems with the connection to server
             raise ConanConnectionError("Download failed, check server, possibly try again\n%s"
                                        % str(e))
->>>>>>> 89f8b35c
 
 
 class upload_in_chunks(object):
