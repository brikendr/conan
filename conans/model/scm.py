import json
import sys
import re

from conans.client.tools.scm import Git, SVN
from conans.errors import ConanException
from conans.util.files import load, save
from conans.client.output import ConanOutput


class SCMData(object):

    def __init__(self, conanfile):
        data = getattr(conanfile, "scm", None)
        if data is not None and isinstance(data, dict):
            self.type = data.get("type")
            self.url = data.get("url")
            self.revision = data.get("revision")
            self.verify_ssl = data.get("verify_ssl")
            self.username = data.get("username")
            self.password = data.get("password")
            self.subfolder = data.get("subfolder", "")
            self.submodule = data.get("submodule")
        else:
            raise ConanException("Not SCM enabled in conanfile")

    @property
    def capture_origin(self):
        return self.url == "auto"

    @property
    def capture_revision(self):
        return self.revision == "auto"

    def __repr__(self):
        d = {"url": self.url, "revision": self.revision, "username": self.username,
             "password": self.password, "type": self.type, "verify_ssl": self.verify_ssl,
             "subfolder": self.subfolder, "submodule": self.submodule}
        d = {k: v for k, v in d.items() if v}
        return json.dumps(d, sort_keys=True)

    def replace_in_file(self, path):
        content = load(path)
        dumps = self.__repr__()
        dumps = ",\n          ".join(dumps.split(","))
        content = re.sub(r"scm\s*=\s*{[^}]*}", "scm = %s" % dumps, content)
        save(path, content)


class SCM(object):
    def __init__(self, data, repo_folder, output=None):
        self._data = data
        self.repo_folder = repo_folder
        # Finally instance a repo
        self.repo = self._get_repo()
        self.output = output or ConanOutput(sys.stdout, True)

    def _get_repo(self):
        repo_class = {"git": Git, "svn": SVN}.get(self._data.type)
        if not repo_class:
            raise ConanException("SCM not supported: %s" % self._data.type)

        return repo_class(folder=self.repo_folder, verify_ssl=self._data.verify_ssl,
                          username=self._data.username, password=self._data.password)

    @property
    def excluded_files(self):
        return self.repo.excluded_files()

    def clone(self):
        return self.repo.clone(self._data.url)

    def checkout(self):
        return self.repo.checkout(self._data.revision, submodule=self._data.submodule)

    def get_remote_url(self):
        return self.repo.get_remote_url()

    def get_revision(self):
        return self.repo.get_revision()

<<<<<<< HEAD
    def is_pristine(self):
        return self.repo.is_pristine()
=======
    def get_repo_root(self):
        return self.repo.get_repo_root()
>>>>>>> d8e068f4
<|MERGE_RESOLUTION|>--- conflicted
+++ resolved
@@ -79,10 +79,8 @@
     def get_revision(self):
         return self.repo.get_revision()
 
-<<<<<<< HEAD
     def is_pristine(self):
         return self.repo.is_pristine()
-=======
+
     def get_repo_root(self):
-        return self.repo.get_repo_root()
->>>>>>> d8e068f4
+        return self.repo.get_repo_root()