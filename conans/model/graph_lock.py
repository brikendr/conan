--- conflicted
+++ resolved
@@ -112,12 +112,7 @@
                     continue
                 requires = {}
                 for edge in node.dependencies:
-<<<<<<< HEAD
                     requires[repr(edge.require.ref)] = edge.dst.id
-                python_reqs = getattr(node.conanfile, "python_requires", {})
-=======
-                    requires[edge.require.ref.full_repr()] = edge.dst.id
-
                 # It is necessary to lock the transitive python-requires too, for this node
                 python_reqs = {}
                 reqs = getattr(node.conanfile, "python_requires", {})
@@ -128,7 +123,6 @@
                         partial.update(getattr(req.conanfile, "python_requires", {}))
                     reqs = partial
 
->>>>>>> efac2d05
                 python_reqs = [r.ref for _, r in python_reqs.items()] if python_reqs else None
                 graph_node = GraphLockNode(node.pref if node.ref else None, python_reqs,
                                            node.conanfile.options.values, False, requires)
